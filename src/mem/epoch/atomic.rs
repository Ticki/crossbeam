use std::marker::PhantomData;
use std::sync::atomic::{self, Ordering};
use std::{ptr, mem};

use super::{Owned, Shared, Guard};

/// Convert `Option<Shared<T>>` into `*mut T`.
///
/// `None` maps to the null pointer.
#[inline]
fn opt_shared_into_raw<T>(val: Option<Shared<T>>) -> *mut T {
    val.map(|p| p.as_raw()).unwrap_or(ptr::null_mut())
}

/// Convert `Option<Owned<T>>` into `*mut T`.
///
/// `None` maps to the null pointer.
#[inline]
fn opt_owned_into_raw<T>(val: Option<Owned<T>>) -> *mut T {
    let ptr = val.as_ref().map(Owned::as_raw).unwrap_or(ptr::null_mut());
    mem::forget(val);
    ptr
}

/// Convert `&Option<Owned<T>>` into `*mut T`.
///
/// `&None` maps to the null pointer.
#[inline]
fn opt_owned_as_raw<T>(val: &Option<Owned<T>>) -> *mut T {
    val.as_ref().map(Owned::as_raw).unwrap_or(ptr::null_mut())
}

/// Like `std::sync::atomic::AtomicPtr`.
///
/// Provides atomic access to a (nullable) pointer of type `T`, interfacing with
/// the `Owned` and `Shared` types.
#[derive(Debug)]
pub struct Atomic<T> {
    ptr: atomic::AtomicPtr<T>,
    _marker: PhantomData<*const ()>,
}

impl<T> Atomic<T> {
    /// Create a new, null atomic pointer.
    #[cfg(feature = "nightly")]
    pub const fn null() -> Atomic<T> {
        Atomic {
            ptr: atomic::AtomicPtr::new(ptr::null_mut()),
            _marker: PhantomData,
        }
    }

    #[cfg(not(feature = "nightly"))]
    pub fn null() -> Atomic<T> {
        Atomic {
            ptr: atomic::AtomicPtr::new(ptr::null_mut()),
            _marker: PhantomData,
        }
    }

    /// Create a new atomic pointer.
    ///
    /// This allocates `data` on the heap and creates an atomic pointer to it.
    pub fn new(data: T) -> Atomic<T> {
        Atomic {
            // As the data has to be stored _somewhere_, we have to allocate it to the heap.
            ptr: atomic::AtomicPtr::new(Box::into_raw(Box::new(data))),
            _marker: PhantomData,
        }
    }

    /// Do an atomic load with a given memory ordering.
    ///
    /// In order to perform the load, we must pass in a borrow of a `Guard`. This is a way of
    /// guaranteeing that the thread has pinned the epoch for the entire lifetime `'a`. In return,
    /// you get an optional `Shared` pointer back (`None` if the `Atomic` is currently null), with
    /// lifetime tied to the guard.
    ///
    /// # Panics
    ///
    /// Panics if `ord` is `Release` or `AcqRel`.
    pub fn load<'a>(&self, ord: Ordering, _: &'a Guard) -> Option<Shared<'a, T>> {
        unsafe { Shared::from_raw(self.ptr.load(ord)) }
    }

    /// Do an atomic store with a given memory ordering.
    ///
    /// This transfers ownership of the given `Owned` pointer, if any. Since no lifetime
    /// information is acquired, no `Guard` value is needed.
    ///
    /// # Panics
    ///
    /// Panics if `ord` is `Acquire` or `AcqRel`.
    pub fn store(&self, val: Option<Owned<T>>, ord: Ordering) {
        self.ptr.store(opt_owned_into_raw(val), ord)
    }

    /// Do an atomic store with the given memory ordering and get a shared reference.
    ///
    /// This transfers ownership of the given `Owned` pointer, yielding a `Shared` reference to it.
    /// Since the reference is valid only for the curent epoch, it's lifetime is tied to a `Guard`
    /// value.
    ///
    /// # Panics
    ///
    /// Panics if `ord` is `Acquire` or `AcqRel`.
    pub fn store_and_ref<'a>(&self, val: Owned<T>, ord: Ordering, _: &'a Guard) -> Shared<'a, T> {
        unsafe {
            let shared = Shared::from_owned(val);
            self.store_shared(Some(shared), ord);
            shared
        }
    }

    /// Do an atomic store of a `Shared` pointer with a given memory ordering.
    ///
    /// This operation does not require a guard, because it does not yield any new information
    /// about the lifetime of a pointer.
    ///
    /// # Panics
    ///
    /// Panics if `ord` is `Acquire` or `AcqRel`.
    pub fn store_shared(&self, val: Option<Shared<T>>, ord: Ordering) {
        self.ptr.store(opt_shared_into_raw(val), ord)
    }

<<<<<<< HEAD
    /// Compare-and-set from a `Shared` to an `Owned` pointer with a given memory ordering.
    ///
    /// As with `store`, this operation does not require a guard; it produces no new lifetime
    /// information. The `Result` indicates whether the CAS succeeded; if not, ownership of the
    /// `new` pointer is returned to the caller.
    pub fn cas(&self,
               old: Option<Shared<T>>,
               new: Option<Owned<T>>,
               ord: Ordering)
               -> Result<(), Option<Owned<T>>> {
        if self.ptr.compare_and_swap(opt_shared_into_raw(old), opt_owned_as_raw(&new), ord) ==
           opt_shared_into_raw(old) {
=======
    /// Atomically compare the value against `old` and swap it with `new` if matching.
    ///
    /// This is commonly refered to as 'CAS'. `self` is compared to `old`. If equal, `self` is set
    /// to `new` and `Ok(())` returned. Otherwise, `Err(actual_value)` is returned (with
    /// `actual_value` being the read value of `self`).
    ///
    /// All this is done atomically according to the atomic ordering specified in `ord`.
    pub fn compare_and_swap<'a>(&self, old: Option<Shared<T>>, new: Option<Shared<T>>, ord: Ordering, _: &'a Guard)
               -> Result<(), Option<Shared<'a, T>>> {
        let old = opt_shared_into_raw(old);
        let found = self.ptr.compare_and_swap(old, opt_shared_into_raw(new), ord);

        if found == old {
            Ok(())
        } else {
            Err(unsafe { Shared::from_raw(found) })
        }
    }

    /// Do a compare-and-set from a `Shared` to an `Owned` pointer with the
    /// given memory ordering.
    ///
    /// As with `store`, this operation does not require a guard; it produces no new
    /// lifetime information. The `Result` indicates whether the CAS succeeded; if
    /// not, ownership of the `new` pointer is returned to the caller.
    pub fn compare_and_set(&self, old: Option<Shared<T>>, new: Option<Owned<T>>, ord: Ordering)
               -> Result<(), Option<Owned<T>>> {
        if self.ptr.compare_and_swap(opt_shared_into_raw(old),
                                     opt_owned_as_raw(&new),
                                     ord) == opt_shared_into_raw(old)
        {
>>>>>>> 1049f4b9
            mem::forget(new);
            Ok(())
        } else {
            Err(new)
        }
   }

    /// Renamed to `compare_and_set`.
    #[deprecated]
    pub fn cas(&self, old: Option<Shared<T>>, new: Option<Owned<T>>, ord: Ordering)
               -> Result<(), Option<Owned<T>>> {
        self.compare_and_set(old, new, ord)
    }

    /// Compare-and-set from a `Shared` to an `Owned` pointer with a given memory ordering and get
    /// a shared reference to it.
    ///
    /// This operation is analogous to `store_and_ref`.
<<<<<<< HEAD
    pub fn cas_and_ref<'a>(&self,
                           old: Option<Shared<T>>,
                           new: Owned<T>,
                           ord: Ordering,
                           _: &'a Guard)
                           -> Result<Shared<'a, T>, Owned<T>> {
        if self.ptr.compare_and_swap(opt_shared_into_raw(old), new.as_raw(), ord) ==
           opt_shared_into_raw(old) {
=======
    pub fn compare_and_set_ref<'a>(&self, old: Option<Shared<T>>, new: Owned<T>,
                           ord: Ordering, _: &'a Guard)
                           -> Result<Shared<'a, T>, Owned<T>> {
        if self.ptr.compare_and_swap(opt_shared_into_raw(old), new.as_raw(), ord)
            == opt_shared_into_raw(old)
        {
>>>>>>> 1049f4b9
            Ok(unsafe { Shared::from_owned(new) })
        } else {
            Err(new)
        }
    }

<<<<<<< HEAD
    /// compare-and-set from a `Shared` to another `Shared` pointer with a given memory ordering.
    ///
    /// The boolean return value is `true` when the CAS is successful.
    pub fn cas_shared(&self,
                      old: Option<Shared<T>>,
                      new: Option<Shared<T>>,
                      ord: Ordering)
                      -> bool {
        self.ptr.compare_and_swap(opt_shared_into_raw(old), opt_shared_into_raw(new), ord) ==
        opt_shared_into_raw(old)
    }

    /// Do an atomic swap with an `Owned` pointer with a given memory ordering.
    pub fn swap<'a>(&self,
                    new: Option<Owned<T>>,
                    ord: Ordering,
                    _: &'a Guard)
=======
    /// Renamed to `compare_and_set_ref`.
    #[deprecated]
    pub fn cas_and_ref<'a>(&self, old: Option<Shared<T>>, new: Owned<T>,
                           ord: Ordering, guard: &'a Guard)
                           -> Result<Shared<'a, T>, Owned<T>> {
        self.compare_and_set_ref(old, new, ord, guard)
    }

    /// Do a compare-and-set from a `Shared` to another `Shared` pointer with
    /// the given memory ordering.
    ///
    /// The boolean return value is `true` when the CAS is successful.
    pub fn compare_and_set_shared(&self, old: Option<Shared<T>>, new: Option<Shared<T>>, ord: Ordering)
                      -> bool {
        self.ptr.compare_and_swap(opt_shared_into_raw(old),
                                  opt_shared_into_raw(new),
                                  ord) == opt_shared_into_raw(old)
    }

    /// Renamed to `compare_and_set_shared`.
    #[deprecated]
    pub fn cas_shared(&self, old: Option<Shared<T>>, new: Option<Shared<T>>, ord: Ordering)
                      -> bool {
        self.compare_and_set_shared(old, new, ord)
    }

    /// Do an atomic swap with an `Owned` pointer with the given memory ordering.
    pub fn swap<'a>(&self, new: Option<Owned<T>>, ord: Ordering, _: &'a Guard)
>>>>>>> 1049f4b9
                    -> Option<Shared<'a, T>> {
        unsafe { Shared::from_raw(self.ptr.swap(opt_owned_into_raw(new), ord)) }
    }

    /// Do an atomic swap with a `Shared` pointer with a given memory ordering.
    pub fn swap_shared<'a>(&self,
                           new: Option<Shared<T>>,
                           ord: Ordering,
                           _: &'a Guard)
                           -> Option<Shared<'a, T>> {
        unsafe { Shared::from_raw(self.ptr.swap(opt_shared_into_raw(new), ord)) }
    }
}

impl<T> Default for Atomic<T> {
    fn default() -> Atomic<T> {
        Atomic::null()
    }
}

unsafe impl<T: Sync> Send for Atomic<T> {}
unsafe impl<T: Sync> Sync for Atomic<T> {}<|MERGE_RESOLUTION|>--- conflicted
+++ resolved
@@ -124,20 +124,6 @@
         self.ptr.store(opt_shared_into_raw(val), ord)
     }
 
-<<<<<<< HEAD
-    /// Compare-and-set from a `Shared` to an `Owned` pointer with a given memory ordering.
-    ///
-    /// As with `store`, this operation does not require a guard; it produces no new lifetime
-    /// information. The `Result` indicates whether the CAS succeeded; if not, ownership of the
-    /// `new` pointer is returned to the caller.
-    pub fn cas(&self,
-               old: Option<Shared<T>>,
-               new: Option<Owned<T>>,
-               ord: Ordering)
-               -> Result<(), Option<Owned<T>>> {
-        if self.ptr.compare_and_swap(opt_shared_into_raw(old), opt_owned_as_raw(&new), ord) ==
-           opt_shared_into_raw(old) {
-=======
     /// Atomically compare the value against `old` and swap it with `new` if matching.
     ///
     /// This is commonly refered to as 'CAS'. `self` is compared to `old`. If equal, `self` is set
@@ -157,19 +143,16 @@
         }
     }
 
-    /// Do a compare-and-set from a `Shared` to an `Owned` pointer with the
-    /// given memory ordering.
-    ///
-    /// As with `store`, this operation does not require a guard; it produces no new
-    /// lifetime information. The `Result` indicates whether the CAS succeeded; if
-    /// not, ownership of the `new` pointer is returned to the caller.
+    /// Compare-and-set from a `Shared` to an `Owned` pointer with a given memory ordering.
+    ///
+    /// As with `store`, this operation does not require a guard; it produces no new lifetime
+    /// information. The `Result` indicates whether the CAS succeeded; if not, ownership of the
+    /// `new` pointer is returned to the caller.
     pub fn compare_and_set(&self, old: Option<Shared<T>>, new: Option<Owned<T>>, ord: Ordering)
                -> Result<(), Option<Owned<T>>> {
         if self.ptr.compare_and_swap(opt_shared_into_raw(old),
                                      opt_owned_as_raw(&new),
-                                     ord) == opt_shared_into_raw(old)
-        {
->>>>>>> 1049f4b9
+                                     ord) == opt_shared_into_raw(old) {
             mem::forget(new);
             Ok(())
         } else {
@@ -188,48 +171,18 @@
     /// a shared reference to it.
     ///
     /// This operation is analogous to `store_and_ref`.
-<<<<<<< HEAD
-    pub fn cas_and_ref<'a>(&self,
-                           old: Option<Shared<T>>,
-                           new: Owned<T>,
-                           ord: Ordering,
-                           _: &'a Guard)
-                           -> Result<Shared<'a, T>, Owned<T>> {
-        if self.ptr.compare_and_swap(opt_shared_into_raw(old), new.as_raw(), ord) ==
-           opt_shared_into_raw(old) {
-=======
     pub fn compare_and_set_ref<'a>(&self, old: Option<Shared<T>>, new: Owned<T>,
                            ord: Ordering, _: &'a Guard)
                            -> Result<Shared<'a, T>, Owned<T>> {
         if self.ptr.compare_and_swap(opt_shared_into_raw(old), new.as_raw(), ord)
             == opt_shared_into_raw(old)
         {
->>>>>>> 1049f4b9
             Ok(unsafe { Shared::from_owned(new) })
         } else {
             Err(new)
         }
     }
 
-<<<<<<< HEAD
-    /// compare-and-set from a `Shared` to another `Shared` pointer with a given memory ordering.
-    ///
-    /// The boolean return value is `true` when the CAS is successful.
-    pub fn cas_shared(&self,
-                      old: Option<Shared<T>>,
-                      new: Option<Shared<T>>,
-                      ord: Ordering)
-                      -> bool {
-        self.ptr.compare_and_swap(opt_shared_into_raw(old), opt_shared_into_raw(new), ord) ==
-        opt_shared_into_raw(old)
-    }
-
-    /// Do an atomic swap with an `Owned` pointer with a given memory ordering.
-    pub fn swap<'a>(&self,
-                    new: Option<Owned<T>>,
-                    ord: Ordering,
-                    _: &'a Guard)
-=======
     /// Renamed to `compare_and_set_ref`.
     #[deprecated]
     pub fn cas_and_ref<'a>(&self, old: Option<Shared<T>>, new: Owned<T>,
@@ -238,8 +191,7 @@
         self.compare_and_set_ref(old, new, ord, guard)
     }
 
-    /// Do a compare-and-set from a `Shared` to another `Shared` pointer with
-    /// the given memory ordering.
+    /// compare-and-set from a `Shared` to another `Shared` pointer with a given memory ordering.
     ///
     /// The boolean return value is `true` when the CAS is successful.
     pub fn compare_and_set_shared(&self, old: Option<Shared<T>>, new: Option<Shared<T>>, ord: Ordering)
@@ -258,7 +210,6 @@
 
     /// Do an atomic swap with an `Owned` pointer with the given memory ordering.
     pub fn swap<'a>(&self, new: Option<Owned<T>>, ord: Ordering, _: &'a Guard)
->>>>>>> 1049f4b9
                     -> Option<Shared<'a, T>> {
         unsafe { Shared::from_raw(self.ptr.swap(opt_owned_into_raw(new), ord)) }
     }
